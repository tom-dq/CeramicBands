--- conflicted
+++ resolved
@@ -345,16 +345,8 @@
 
     def get_y_axis_limits(self) -> typing.Optional[typing.Tuple[float, float]]:
         if self == PlotType.maj_spacing:
-<<<<<<< HEAD
             #return (80.0, 320.0,)
             return (0.0, 650.0,)
-=======
-            # return (80.0, 320.0,)
-            return (
-                0.0,
-                400.0,
-            )
->>>>>>> 89ddd07f
 
         elif self == PlotType.num_bands:
             return (
@@ -803,7 +795,6 @@
     else:
         yerr = None
 
-<<<<<<< HEAD
     if yerr:    
         main_line, caplines, barlinecols = ax.errorbar(x, plot_type_to_data[plot_type], yerr=yerr, marker='.', capsize=4, elinewidth=0.8, label=plot_type.value)
 
@@ -818,23 +809,6 @@
         main_line, = ax.plot(x, plot_type_to_data[plot_type], marker='.', label=plot_type.value)
         paths = [main_line.get_path()]
 
-=======
-    if yerr:
-        main_line, caplines, barlinecols = ax.errorbar(
-            x,
-            plot_type_to_data[plot_type],
-            yerr=yerr,
-            marker=".",
-            capsize=4,
-            elinewidth=0.8,
-            label=plot_type.value,
-        )
-
-    else:
-        (main_line,) = ax.plot(
-            x, plot_type_to_data[plot_type], marker=".", label=plot_type.value
-        )
->>>>>>> 89ddd07f
 
     main_lines = [
         main_line,
@@ -853,9 +827,6 @@
     fig.canvas.draw()
 
     filter_intersecting = False
-<<<<<<< HEAD
-    proposed_configurations = annotation_tile.generate_proposed_tiles(TILE_N_X, TILE_N_Y, study.tile_position, filter_intersecting, ax, paths, annotation_bboxes)
-=======
     proposed_configurations = annotation_tile.generate_proposed_tiles(
         TILE_N_X,
         TILE_N_Y,
@@ -865,7 +836,6 @@
         main_lines,
         annotation_bboxes,
     )
->>>>>>> 89ddd07f
 
     # plt.savefig(fig_fn, dpi=2*dpi, bbox_inches='tight',)
 
@@ -981,7 +951,6 @@
     # cherry_pick = list(generate_plot_data_specified(["CM", "CO", "CT"]))
     # TODO - include the x-range, y-range, etc in these.
     studies = [
-<<<<<<< HEAD
 
         generate_plot_data_specified("AspectCompareSub2", XAxis.band_depth_ratio, ["DA",], tile_position=TP.top | TP.bottom, images_to_annotate={},),
 
@@ -999,56 +968,6 @@
 
         generate_plot_data_range( "BeamDepth3", XAxis.beam_depth, "CM", "DR", tile_position=TP.edges, images_to_annotate={"CM", "CO", "CQ", "CT",}),
         generate_plot_data_specified("CherryPick2", XAxis.beam_depth, ["CM", "CO",], tile_position=TP.top, images_to_annotate={"CM", "CO",})
-=======
-        generate_plot_data_specified(
-            "AspectCompareSub2",
-            XAxis.band_depth_ratio,
-            [
-                "DA",
-            ],
-            tile_position=TP.top | TP.bottom,
-            images_to_annotate={},
-        ),
-        generate_plot_data_specified(
-            "AspectCompareSub",
-            XAxis.band_depth_ratio,
-            ["DA", "CU", "CO", "CP", "CQ", "CR", "CS", "CT"],
-            tile_position=TP.top | TP.bottom,
-            images_to_annotate={},
-        ),
-        # generate_plot_data_specified("AspectComparePaper", XAxis.band_depth_ratio, ["DA", "CT"], tile_position=TP.top | TP.bottom, images_to_annotate={},),
-        # generate_plot_data_specified("AspectComparePaperTwo", XAxis.band_depth_ratio, ["DA", "CU", "DO", "CT"], tile_position=TP.top | TP.bottom, images_to_annotate={},),
-        # generate_plot_data_range("AspectCompareAll", XAxis.band_depth_ratio, "CM", "DR", tile_position=TP.top | TP.bottom, images_to_annotate={},),
-        # generate_plot_data_specified("SpacingVariation4", XAxis.initiation_spacing, ["C3", "CI", "CK", "CJ", "CL", "F8", "F9", "FA", "FB", "FC", "FD", "FE"], tile_position=TP.top | TP.bottom, images_to_annotate={"CJ", "CL", "F8", "FA", "FB", "FC", }, accept_not_the_last_increment=True),
-        # generate_plot_data_specified("InitationVariation", XAxis.initiation_variation, ["C3", "CF", "CG", "CH"], tile_position=TP.top | TP.bottom, images_to_annotate={"C3", "CF", "CG", "CH",}),
-        # generate_plot_data_range("SpreadStudy", XAxis.run_index, "DZ", "E5", tile_position=TP.top, images_to_annotate={"DZ", "E1", "E5",}),
-        generate_plot_data_range(
-            "BeamDepth2",
-            XAxis.beam_depth,
-            "CM",
-            "DR",
-            tile_position=TP.edges,
-            images_to_annotate={
-                "CM",
-                "CO",
-                "CQ",
-                "CT",
-            },
-        ),
-        generate_plot_data_specified(
-            "CherryPick2",
-            XAxis.beam_depth,
-            [
-                "CM",
-                "CO",
-            ],
-            tile_position=TP.top,
-            images_to_annotate={
-                "CM",
-                "CO",
-            },
-        ),
->>>>>>> 89ddd07f
     ]
     # generate_plot_data_range("ELocalMax", XAxis.dilation_max, "C4", "C9", tile_position=TP.top, images_to_annotate={"C4", "C6", "C9",}),
     for study in studies:
